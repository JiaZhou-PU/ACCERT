--- conflicted
+++ resolved
@@ -45,11 +45,8 @@
                     FROM account
                     WHERE ind = 24;""")
     #NOTE if ind=24 might get 2 rows, one for the new COA and one for the original COA? might need to check
-<<<<<<< HEAD
-    expect_output = (24, 'new_coa', 'new des', 20, 3, '218', 'Added', 0.0, None, None, None, None)
-=======
+
     expect_output = (24, 'new_coa', 'new des', 20.0, 3, '218', 'Added', 0.0, None, None, None, None)
->>>>>>> 6246db52
     assert expect_output in cursor.fetchall()
 
 def test_update_input_variable(cursor):
